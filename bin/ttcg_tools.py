--- conflicted
+++ resolved
@@ -381,9 +381,6 @@
     elif len(matched_styles) == 1:
         return matched_styles[0]
     else:
-<<<<<<< HEAD
-        return None
-=======
         return None
 
 
@@ -475,5 +472,4 @@
         result = "0" * (num_digits - len(result)) + result
     elif len(result) > num_digits:
         ValueError(f"ERROR: Not enough digits assigned for combinations.")
-    return result
->>>>>>> e2c9293c
+    return result